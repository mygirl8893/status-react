(ns syng-im.components.chats.chat-list-item
  (:require [re-frame.core :refer [subscribe dispatch dispatch-sync]]
            [syng-im.components.react :refer [view
                                              text
                                              image
                                              touchable-highlight]]
            [syng-im.components.styles :refer [font]]
            [syng-im.components.chats.chat-list-item-inner :refer [chat-list-item-inner-view]]
            [syng-im.utils.logging :as log]
            [syng-im.resources :as res]))

(defn chat-list-item [chat-obj navigator]
  [touchable-highlight {:on-press (fn []
<<<<<<< HEAD
                                    (dispatch [:show-chat (aget chat-obj "chat-id") navigator]))}
   ;; TODO add [photo-path delivery-status new-messages-count online] values to chat-obj
   ;; TODO should chat-obj be clj-map?
   [view {} [chat-list-item-inner-view (merge (js->clj chat-obj :keywordize-keys true)
                                              {:photo-path         nil
                                               :delivery-status    :seen
                                               :new-messages-count 3
                                               :timestamp          "13:54"
                                               :online             true
                                               :group-chat true})]]])

(comment [view {:style {:flexDirection  "row"
                        :width          260
                        :marginVertical 5}}
          [image {:source res/chat-icon
                  :style  {:borderWidth 2
                           :borderColor "#FFFFFF"
                           :width       32
                           :height      30
                           :marginRight 5
                           :marginLeft  5}}]
          [text {:style {:fontSize   14
                         :fontFamily font
                         :color      "#4A5258"}}
           (subs (aget chat-obj "name") 0 30)]])
=======
                                    (dispatch [:show-chat (aget chat-obj "chat-id") navigator :push]))}
   [view {:style {:flexDirection  "row"
                  :width          260
                  :marginVertical 5}}
    [image {:source res/chat-icon
            :style  {:borderWidth 2
                     :borderColor "#FFFFFF"
                     :width       32
                     :height      30
                     :marginRight 5
                     :marginLeft  5}}]
    [text {:style {:fontSize   14
                   :fontFamily "Avenir-Roman"
                   :color      "#4A5258"}}
     (subs (aget chat-obj "name") 0 30)]]])
>>>>>>> c0b508a5
<|MERGE_RESOLUTION|>--- conflicted
+++ resolved
@@ -11,8 +11,7 @@
 
 (defn chat-list-item [chat-obj navigator]
   [touchable-highlight {:on-press (fn []
-<<<<<<< HEAD
-                                    (dispatch [:show-chat (aget chat-obj "chat-id") navigator]))}
+                                    (dispatch [:show-chat (aget chat-obj "chat-id") navigator :push]))}
    ;; TODO add [photo-path delivery-status new-messages-count online] values to chat-obj
    ;; TODO should chat-obj be clj-map?
    [view {} [chat-list-item-inner-view (merge (js->clj chat-obj :keywordize-keys true)
@@ -36,21 +35,4 @@
           [text {:style {:fontSize   14
                          :fontFamily font
                          :color      "#4A5258"}}
-           (subs (aget chat-obj "name") 0 30)]])
-=======
-                                    (dispatch [:show-chat (aget chat-obj "chat-id") navigator :push]))}
-   [view {:style {:flexDirection  "row"
-                  :width          260
-                  :marginVertical 5}}
-    [image {:source res/chat-icon
-            :style  {:borderWidth 2
-                     :borderColor "#FFFFFF"
-                     :width       32
-                     :height      30
-                     :marginRight 5
-                     :marginLeft  5}}]
-    [text {:style {:fontSize   14
-                   :fontFamily "Avenir-Roman"
-                   :color      "#4A5258"}}
-     (subs (aget chat-obj "name") 0 30)]]])
->>>>>>> c0b508a5
+           (subs (aget chat-obj "name") 0 30)]])