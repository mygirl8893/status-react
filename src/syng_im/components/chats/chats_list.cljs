(ns syng-im.components.chats.chats-list
  (:require [re-frame.core :refer [subscribe dispatch dispatch-sync]]
            [syng-im.components.react :refer [android?
                                              view
                                              text
                                              image
                                              touchable-highlight
                                              navigator]]
            [syng-im.components.realm :refer [list-view]]
            [syng-im.utils.logging :as log]
            [syng-im.navigation :refer [nav-pop]]
            [syng-im.resources :as res]
            [syng-im.utils.listview :refer [to-realm-datasource]]
            [reagent.core :as r]
            [syng-im.components.chats.chat-list-item :refer [chat-list-item]]
            [syng-im.components.drawer :refer [drawer-view open-drawer]]
            [syng-im.components.action-button :refer [action-button
                                                      action-button-item]]
            [syng-im.components.styles :refer [font
                                               title-font
                                               color-white
                                               color-black
                                               color-blue
                                               text1-color
                                               text2-color]]
            [syng-im.components.toolbar :refer [toolbar]]
            [syng-im.components.icons.ionicons :refer [icon]]))

(defn chats-list-toolbar []
  [toolbar {:nav-action {:image   {:source {:uri "icon_hamburger"}
                                   :style  {:width      16
                                            :height     12}}
                         :handler open-drawer}
            :title      "Chats"
            :action     {:image {:source {:uri "icon_search"}
                                 :style  {:width  17
                                          :height 17}}
                         :handler (fn [])}}])

(defn chats-list [{:keys [navigator]}]
  (let [chats (subscribe [:get-chats])]
    (fn []
      (let [chats      @chats
            _          (log/debug "chats=" chats)
            datasource (to-realm-datasource chats)]
<<<<<<< HEAD
        [drawer-view {:navigator navigator}
         [view {:style {:flex            1
                        :backgroundColor "white"}}
          [chats-list-toolbar]
          [list-view {:dataSource datasource
                      :renderRow  (fn [row section-id row-id]
                                    (r/as-element [chat-list-item row navigator]))
                      :style      {:backgroundColor "white"}}]
          [action-button {:buttonColor color-blue}
           [action-button-item {:title       "New Chat"
                                :buttonColor "#9b59b6"
                                :onPress     (fn []
                                               (dispatch [:show-contacts navigator]))}
            [icon {:name  "android-create"
                   :style {:fontSize 20
                           :height   22
                           :color    "white"}}]]
           [action-button-item {:title       "New Group Chat"
                                :buttonColor "#1abc9c"
                                :onPress     (fn []
                                               (dispatch [:show-group-new navigator]))}
            [icon {:name  "person-stalker"
                   :style {:fontSize 20
                           :height   22
                           :color    "white"}}]]]]]))))
=======
        [view {:style {:flex            1
                       :backgroundColor "white"}}
         [chats-list-toolbar]
         [list-view {:dataSource datasource
                     :enableEmptySections true
                     :renderRow  (fn [row section-id row-id]
                                   (r/as-element [chat-list-item row navigator]))
                     :style      {:backgroundColor "white"}}]
         [action-button {:buttonColor color-blue}
          [action-button-item {:title       "New Chat"
                               :buttonColor "#9b59b6"
                               :onPress     #(dispatch [:navigate-to
                                                        :contact-list])}
           [icon {:name  "android-create"
                  :style {:fontSize 20
                          :height   22
                          :color    "white"}}]]
          [action-button-item {:title       "New Group Chat"
                               :buttonColor "#1abc9c"
                               :onPress     (fn []
                                              (dispatch [:show-group-new navigator]))}
           [icon {:name  "person-stalker"
                  :style {:fontSize 20
                          :height   22
                          :color    "white"}}]]]]))))
>>>>>>> 006792d0
<|MERGE_RESOLUTION|>--- conflicted
+++ resolved
@@ -43,20 +43,20 @@
       (let [chats      @chats
             _          (log/debug "chats=" chats)
             datasource (to-realm-datasource chats)]
-<<<<<<< HEAD
         [drawer-view {:navigator navigator}
          [view {:style {:flex            1
                         :backgroundColor "white"}}
           [chats-list-toolbar]
           [list-view {:dataSource datasource
+                     :enableEmptySections true
                       :renderRow  (fn [row section-id row-id]
                                     (r/as-element [chat-list-item row navigator]))
                       :style      {:backgroundColor "white"}}]
           [action-button {:buttonColor color-blue}
            [action-button-item {:title       "New Chat"
                                 :buttonColor "#9b59b6"
-                                :onPress     (fn []
-                                               (dispatch [:show-contacts navigator]))}
+                                :onPress     #(dispatch [:navigate-to
+                                                         :contact-list])}
             [icon {:name  "android-create"
                    :style {:fontSize 20
                            :height   22
@@ -68,31 +68,4 @@
             [icon {:name  "person-stalker"
                    :style {:fontSize 20
                            :height   22
-                           :color    "white"}}]]]]]))))
-=======
-        [view {:style {:flex            1
-                       :backgroundColor "white"}}
-         [chats-list-toolbar]
-         [list-view {:dataSource datasource
-                     :enableEmptySections true
-                     :renderRow  (fn [row section-id row-id]
-                                   (r/as-element [chat-list-item row navigator]))
-                     :style      {:backgroundColor "white"}}]
-         [action-button {:buttonColor color-blue}
-          [action-button-item {:title       "New Chat"
-                               :buttonColor "#9b59b6"
-                               :onPress     #(dispatch [:navigate-to
-                                                        :contact-list])}
-           [icon {:name  "android-create"
-                  :style {:fontSize 20
-                          :height   22
-                          :color    "white"}}]]
-          [action-button-item {:title       "New Group Chat"
-                               :buttonColor "#1abc9c"
-                               :onPress     (fn []
-                                              (dispatch [:show-group-new navigator]))}
-           [icon {:name  "person-stalker"
-                  :style {:fontSize 20
-                          :height   22
-                          :color    "white"}}]]]]))))
->>>>>>> 006792d0
+                           :color    "white"}}]]]]]))))