--- conflicted
+++ resolved
@@ -71,39 +71,26 @@
                     :marginLeft      0
                     :backgroundColor (:color command)
                     :borderRadius    10}}
-<<<<<<< HEAD
       [text {:style {:marginTop        0
-=======
-      [text {:style {:marginTop        -2
->>>>>>> 97b97ec1
                      :marginHorizontal 10
                      :fontSize         14
                      :fontFamily       "Avenir-Roman"
                      :color            "white"}}
        (:text command)]]
-<<<<<<< HEAD
      [text {:style {:marginTop        5
                     :marginHorizontal 0
                     :fontSize         14
                     :fontFamily       "Avenir-Roman"
-                    :color           "black"}}
-=======
-     [text {:style {:marginTop        -2
-                    :marginHorizontal 10
-                    :fontSize         14
-                    :fontFamily       "Avenir-Roman"
                     :color            "black"}}
->>>>>>> 97b97ec1
       ;; TODO isn't smart
       (if (= (:command command) :keypair-password)
         "******"
         content)]]))
-<<<<<<< HEAD
 
 (defn set-chat-command [command]
   (dispatch [:set-chat-command (:command command)]))
 
-(defn message-content-command-request [content outgoing]
+(defn message-content-command-request [content outgoing text-color background-color]
   (let [{:keys [command content]} (commands/parse-command-request-msg-content content)]
     [view {:style {:marginTop 10}}
      [view {:style (merge {:borderRadius      6
@@ -111,10 +98,12 @@
                            :paddingHorizontal 16}
                           (if outgoing
                             {:backgroundColor "#D3EEEF"}
-                            {:backgroundColor "#FBF6E3"}))}
-      [text {:style {:fontSize   14
-                     :fontFamily "Avenir-Roman"
-                     :color      "#4A5258"}}
+                            {:backgroundColor background-color}))}
+      [text {:style (merge {:fontSize   14
+                            :fontFamily "Avenir-Roman"}
+                           (if outgoing
+                             {:color "#4A5258"}
+                             {:color text-color}))}
        content]]
      [touchable-highlight {:style {:position    "absolute"
                                    :top         -15
@@ -132,14 +121,9 @@
                         :top 8
                         :left 6}}]]]]))
 
-(defn message-content [{:keys [content-type content outgoing]}]
+(defn message-content [{:keys [content-type content outgoing text-color background-color]}]
   (if (= content-type content-type-command-request)
-    [message-content-command-request content outgoing]
-=======
-
-(defn message-content [{:keys [content-type content outgoing text-color background-color]}]
-  (let [_ (log/debug color)]
->>>>>>> 97b97ec1
+    [message-content-command-request content outgoing text-color background-color]
     [view {:style (merge {:borderRadius 6}
                          (if (= content-type text-content-type)
                            {:paddingVertical   12
@@ -148,14 +132,6 @@
                             :paddingHorizontal 10})
                          (if outgoing
                            {:backgroundColor "#D3EEEF"}
-<<<<<<< HEAD
-                           {:backgroundColor "#FBF6E3"}))}
-     (cond
-       (= content-type text-content-type)
-       [text {:style {:fontSize   14
-                      :fontFamily "Avenir-Roman"
-                      :color      "#4A5258"}}
-=======
                            {:backgroundColor background-color}))}
      (cond
        (= content-type text-content-type)
@@ -164,7 +140,6 @@
                             (if outgoing
                               {:color "#4A5258"}
                               {:color text-color}))}
->>>>>>> 97b97ec1
         content]
        (= content-type content-type-command)
        [message-content-command content]
