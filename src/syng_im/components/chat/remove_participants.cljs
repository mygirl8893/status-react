--- conflicted
+++ resolved
@@ -31,12 +31,6 @@
         [view st/participants-container
          [remove-participants-toolbar navigator]
          [list-view {:dataSource contacts-ds
-<<<<<<< HEAD
+                     :enableEmptySections true
                      :renderRow  (remove-participants-row navigator)
-                     :style      st/participants-list}]]))))
-=======
-                     :enableEmptySections true
-                     :renderRow  (fn [row section-id row-id]
-                                   (r/as-element [new-participant-contact (js->clj row :keywordize-keys true) navigator]))
-                     :style      {:backgroundColor "white"}}]]))))
->>>>>>> 853a6a41
+                     :style      st/participants-list}]]))))