(ns syng-im.handlers
  (:require
<<<<<<< HEAD
   [re-frame.core :refer [register-handler after dispatch]]
   [schema.core :as s :include-macros true]
   [syng-im.db :as db :refer [app-db schema]]
   [syng-im.protocol.api :refer [init-protocol]]
   [syng-im.protocol.protocol-handler :refer [make-handler]]
   [syng-im.models.protocol :refer [update-identity
                                    set-initialized]]
   [syng-im.models.user-data :as user-data]
   [syng-im.models.contacts :as contacts]
   [syng-im.models.messages :refer [save-message
                                    update-message!
                                    message-by-id]]
   [syng-im.models.commands :as commands :refer [set-chat-command
                                                 set-response-chat-command
                                                 set-chat-command-content
                                                 set-chat-command-request
                                                 stage-command
                                                 unstage-command
                                                 set-commands]]
   [syng-im.handlers.server :as server]
   [syng-im.handlers.contacts :as contacts-service]
   [syng-im.handlers.suggestions :refer [get-command
                                         handle-command
                                         get-command-handler
                                         load-commands
                                         apply-staged-commands]]
   [syng-im.handlers.sign-up :as sign-up-service]

   [syng-im.models.chats :refer [create-chat]]
   [syng-im.models.chat :refer [signal-chat-updated
                                set-current-chat-id
                                update-new-group-selection
                                clear-new-group
                                new-group-selection
                                set-chat-input-text]]
   [syng-im.utils.logging :as log]
   [syng-im.protocol.api :as api]
   [syng-im.constants :refer [text-content-type
                              content-type-command]]
   [syng-im.navigation :refer [nav-push]]
   [syng-im.utils.crypt :refer [gen-random-bytes]]))
=======
    [re-frame.core :refer [register-handler after dispatch]]
    [schema.core :as s :include-macros true]
    [syng-im.db :refer [app-db schema]]
    [syng-im.protocol.api :refer [init-protocol]]
    [syng-im.protocol.protocol-handler :refer [make-handler]]
    [syng-im.models.protocol :refer [update-identity
                                     set-initialized]]
    [syng-im.models.user-data :as user-data]
    [syng-im.models.contacts :as contacts]
    [syng-im.models.messages :refer [save-message
                                     update-message!
                                     message-by-id]]
    [syng-im.handlers.server :as server]
    [syng-im.handlers.contacts :as contacts-service]
    [syng-im.handlers.commands :refer [set-chat-command
                                       set-chat-command-content]]
    [syng-im.handlers.sign-up :as sign-up-service]

    [syng-im.models.chats :refer [create-chat
                                  chat-add-participants
                                  chat-remove-participants
                                  set-chat-active]]
    [syng-im.models.chat :refer [signal-chat-updated
                                 set-current-chat-id
                                 current-chat-id
                                 update-new-group-selection
                                 update-new-participants-selection
                                 clear-new-group
                                 clear-new-participants
                                 new-group-selection
                                 set-chat-input-text
                                 new-participants-selection]]
    [syng-im.utils.logging :as log]
    [syng-im.protocol.api :as api]
    [syng-im.constants :refer [text-content-type]]
    [syng-im.navigation :refer [nav-push
                                nav-replace
                                nav-pop]]
    [syng-im.utils.crypt :refer [gen-random-bytes]]
    [syng-im.utils.random :as random]))
>>>>>>> c0b508a5

;; -- Middleware ------------------------------------------------------------
;;
;; See https://github.com/Day8/re-frame/wiki/Using-Handler-Middleware
;;
(defn check-and-throw
  "throw an exception if db doesn't match the schema."
  [a-schema db]
  (if-let [problems (s/check a-schema db)]
    (throw (js/Error. (str "schema check failed: " problems)))))

(def validate-schema-mw
  (after (partial check-and-throw schema)))


;; -- Common --------------------------------------------------------------

(register-handler :initialize-db
  (fn [_ _]
    app-db))

(register-handler :set-loading
  (fn [db [_ value]]
    (assoc db :loading value)))

(register-handler :initialize-crypt
  (fn [db _]
    (log/debug "initializing crypt")
    (gen-random-bytes 1024 (fn [{:keys [error buffer]}]
                             (if error
                               (do
                                 (log/error "Failed to generate random bytes to initialize sjcl crypto")
                                 (dispatch [:notify-user {:type  :error
                                                          :error error}]))
                               (do
                                 (->> (.toString buffer "hex")
                                      (.toBits (.. js/ecc -sjcl -codec -hex))
                                      (.addEntropy (.. js/ecc -sjcl -random)))
                                 (dispatch [:crypt-initialized])))))
    db))

(register-handler :crypt-initialized
  (fn [db _]
    (log/debug "crypt initialized")
    db))

(register-handler :navigate-to
  (fn [db [action navigator route nav-type]]
    (log/debug action route)
    (case nav-type
      :push (nav-push navigator route)
      :replace (nav-replace navigator route))
    db))

(register-handler :load-commands
  (fn [db [action]]
    (log/debug action)
    (load-commands)
    db))

(register-handler :set-commands
                  (fn [db [action commands]]
                    (log/debug action commands)
                    (set-commands db commands)))

;; -- Protocol --------------------------------------------------------------

(register-handler :initialize-protocol
  (fn [db [_]]
    (init-protocol (make-handler db))
    db))

(register-handler :protocol-initialized
  (fn [db [_ identity]]
    (-> db
        (update-identity identity)
        (set-initialized true))))

(register-handler :received-msg
  (fn [db [action {chat-id :from
                   msg-id  :msg-id :as msg}]]
    (log/debug action "msg" msg)
    (save-message chat-id msg)
    (-> db
        (create-chat chat-id [chat-id] false)
        (signal-chat-updated chat-id))))

(register-handler :group-received-msg
  (fn [db [action {chat-id :group-id :as msg}]]
    (log/debug action "msg" msg)
    (save-message chat-id msg)
    (signal-chat-updated db chat-id)))

(defn joined-chat-msg [chat-id from msg-id]
  (let [contact-name (:name (contacts/contact-by-identity from))]
    (save-message chat-id {:from         "system"
                           :msg-id       msg-id
                           :content      (str (or contact-name from) " received chat invitation")
                           :content-type text-content-type})))

(defn participant-invited-to-group-msg [chat-id identity from msg-id]
  (let [inviter-name (:name (contacts/contact-by-identity from))
        invitee-name (:name (contacts/contact-by-identity identity))]
    (save-message chat-id {:from         "system"
                           :msg-id       msg-id
                           :content      (str (or inviter-name from) " invited " (or invitee-name identity))
                           :content-type text-content-type})))

(defn participant-removed-from-group-msg [chat-id identity from msg-id]
  (let [remover-name (:name (contacts/contact-by-identity from))
        removed-name (:name (contacts/contact-by-identity identity))]
    (save-message chat-id {:from         "system"
                           :msg-id       msg-id
                           :content      (str (or remover-name from) " removed " (or removed-name identity))
                           :content-type text-content-type})))

(defn you-removed-from-group-msg [chat-id from msg-id]
  (let [remover-name (:name (contacts/contact-by-identity from))]
    (save-message chat-id {:from         "system"
                           :msg-id       msg-id
                           :content      (str (or remover-name from) " removed you from group chat")
                           :content-type text-content-type})))

(defn participant-left-group-msg [chat-id from msg-id]
  (let [left-name (:name (contacts/contact-by-identity from))]
    (save-message chat-id {:from         "system"
                           :msg-id       msg-id
                           :content      (str (or left-name from) " left")
                           :content-type text-content-type})))

(defn removed-participant-msg [chat-id identity]
  (let [contact-name (:name (contacts/contact-by-identity identity))]
    (save-message chat-id {:from         "system"
                           :msg-id       (random/id)
                           :content      (str "You've removed " (or contact-name identity))
                           :content-type text-content-type})))

(defn left-chat-msg [chat-id]
  (save-message chat-id {:from         "system"
                         :msg-id       (random/id)
                         :content      "You left this chat"
                         :content-type text-content-type}))

(register-handler :group-chat-invite-acked
  (fn [db [action from group-id ack-msg-id]]
    (log/debug action from group-id ack-msg-id)
    (joined-chat-msg group-id from ack-msg-id)
    (signal-chat-updated db group-id)))

(register-handler :participant-removed-from-group
  (fn [db [action from group-id identity msg-id]]
    (log/debug action msg-id from group-id identity)
    (chat-remove-participants group-id [identity])
    (participant-removed-from-group-msg group-id identity from msg-id)
    (signal-chat-updated db group-id)))

(register-handler :you-removed-from-group
  (fn [db [action from group-id msg-id]]
    (log/debug action msg-id from group-id)
    (you-removed-from-group-msg group-id from msg-id)
    (set-chat-active group-id false)
    (signal-chat-updated db group-id)))

(register-handler :participant-left-group
  (fn [db [action from group-id msg-id]]
    (log/debug action msg-id from group-id)
    (participant-left-group-msg group-id from msg-id)
    (signal-chat-updated db group-id)))

(register-handler :participant-invited-to-group
  (fn [db [action from group-id identity msg-id]]
    (log/debug action msg-id from group-id identity)
    (participant-invited-to-group-msg group-id identity from msg-id)
    (signal-chat-updated db group-id)))

(register-handler :acked-msg
  (fn [db [action from msg-id]]
    (log/debug action from msg-id)
    (update-message! {:msg-id          msg-id
                      :delivery-status :delivered})
    (signal-chat-updated db from)))

(register-handler :msg-delivery-failed
  (fn [db [action msg-id]]
    (log/debug action msg-id)
    (update-message! {:msg-id          msg-id
                      :delivery-status :failed})
    (let [{:keys [chat-id]} (message-by-id msg-id)]
      (signal-chat-updated db chat-id))))

(defn send-staged-commands [db chat-id]
  (let [staged-commands (get-in db (db/chat-staged-commands-path chat-id))]
    (dorun
     (map
      (fn [staged-command]
        (let [command-key (get-in staged-command [:command :command])
              content (commands/format-command-msg-content command-key
                                                           (:content staged-command))
              msg (if (= chat-id "console")
                    (sign-up-service/send-console-command db command-key content)
                    ;; TODO handle command, now sends as plain message
                    (let [{msg-id :msg-id
                           {from :from
                            to   :to} :msg} (api/send-user-msg {:to      chat-id
                            :content content})]
                      {:msg-id       msg-id
                       :from         from
                       :to           to
                       :content      content
                       :content-type content-type-command
                       :outgoing     true}))]
          (save-message chat-id msg)))
      staged-commands))
    db))

(register-handler :send-chat-msg
  (fn [db [action chat-id text]]
    (log/debug action "chat-id" chat-id "text" text)
<<<<<<< HEAD
    (if-let [command (get-command db text)]
      (do (dispatch [:set-chat-command (:command command)])
          db)
      (let [msg (when (< 0 (count text))
                  (if (= chat-id "console")
                    (sign-up-service/send-console-msg text)
                    (let [{msg-id :msg-id
                           {from :from
                            to   :to} :msg} (api/send-user-msg {:to      chat-id
                                                                :content text})]
                      {:msg-id       msg-id
                       :from         from
                       :to           to
                       :content      text
                       :content-type text-content-type
                       :outgoing     true})))]
        (when msg
          (save-message chat-id msg))
        (-> db
            (send-staged-commands chat-id)
            (apply-staged-commands)
            (signal-chat-updated chat-id))))))
=======
    (let [msg (if (= chat-id "console")
                (sign-up-service/send-console-msg text)
                (let [{msg-id     :msg-id
                       {from :from
                        to   :to} :msg} (api/send-user-msg {:to      chat-id
                                                            :content text})]
                  {:msg-id       msg-id
                   :from         from
                   :to           to
                   :content      text
                   :content-type text-content-type
                   :outgoing     true}))]
      (save-message chat-id msg)
      (signal-chat-updated db chat-id))))
>>>>>>> c0b508a5

(register-handler :leave-group-chat
  (fn [db [action navigator]]
    (log/debug action)
    (let [chat-id (current-chat-id db)]
      (api/leave-group-chat chat-id)
      (set-chat-active chat-id false)
      (left-chat-msg chat-id)
      (signal-chat-updated db chat-id))))

(register-handler :send-chat-command
  (fn [db [action chat-id command content]]
    (log/debug action "chat-id" chat-id "command" command "content" content)
    (let [db (set-chat-input-text db nil)
          msg (if (= chat-id "console")
                (sign-up-service/send-console-command db command content)
                ;; TODO handle command, now sends as plain message
                (let [{msg-id     :msg-id
                       {from :from
                        to   :to} :msg} (api/send-user-msg {:to      chat-id
                                                            :content content})]
                  {:msg-id       msg-id
                   :from         from
                   :to           to
                   :content      content
                   :content-type text-content-type
                   :outgoing     true}))]
      (save-message chat-id msg)
      (-> db
          (handle-command command content)
          (signal-chat-updated chat-id)))))

(register-handler :send-group-chat-msg
  (fn [db [action chat-id text]]
    (log/debug action "chat-id" chat-id "text" text)
    (let [{msg-id       :msg-id
           {from :from} :msg} (api/send-group-user-msg {:group-id chat-id
                                                        :content  text})
          msg {:msg-id       msg-id
               :from         from
               :to           nil
               :content      text
               :content-type text-content-type
               :outgoing     true}]
      (save-message chat-id msg)
      (signal-chat-updated db chat-id))))

;; -- User data --------------------------------------------------------------

(register-handler :set-user-phone-number
  (fn [db [_ value]]
    (assoc db :user-phone-number value)))

(register-handler :load-user-phone-number
  (fn [db [_]]
    (user-data/load-phone-number)
    db))

;; -- Sign up --------------------------------------------------------------

(register-handler :sign-up
  (fn [db [_ phone-number handler]]
    (server/sign-up db phone-number handler)))

(register-handler :sign-up-confirm
  (fn [db [_ confirmation-code handler]]
    (server/sign-up-confirm confirmation-code handler)
    db))

(register-handler :sync-contacts
  (fn [db [_ handler]]
    (contacts-service/sync-contacts handler)
    db))

;; -- Contacts --------------------------------------------------------------

(register-handler :load-syng-contacts
  (fn [db [_ value]]
    (contacts/load-syng-contacts db)))

;; -- Chats --------------------------------------------------------------

(register-handler :show-chat
  (fn [db [action chat-id navigator nav-type]]
    (log/debug action "chat-id" chat-id)
    (let [db (set-current-chat-id db chat-id)]
      (dispatch [:navigate-to navigator {:view-id :chat} nav-type])
      db)))

(register-handler :init-console-chat
  (fn [db [_]]
    (sign-up-service/init db)))

(register-handler :set-signed-up
  (fn [db [_ signed-up]]
    (sign-up-service/set-signed-up db signed-up)))

;; -- Chat --------------------------------------------------------------

(register-handler :set-chat-input-text
  (fn [db [_ text]]
    (set-chat-input-text db text)))

(register-handler :set-chat-command
  (fn [db [_ command-key]]
    (set-chat-command db command-key)))

(register-handler :stage-command
  (fn [db [action chat-id command content]]
    (log/debug action "chat-id" chat-id "command" command "content" content)
    (let [db (set-chat-input-text db nil)
          command-info {:command command
                        :content content
                        :handler (get-command-handler db (:command command) content)}]
      (stage-command db command-info))))

(register-handler :unstage-command
  (fn [db [action chat-id staged-command]]
    (log/debug action "chat-id" chat-id "staged-command" staged-command)
    (let []
      (unstage-command db staged-command))))

(register-handler :set-response-chat-command
  (fn [db [_ to-msg-id command-key]]
    (set-response-chat-command db to-msg-id command-key)))

(register-handler :set-chat-command-content
  (fn [db [_ content]]
    (set-chat-command-content db content)))

(register-handler :set-chat-command-request
  (fn [db [_ msg-id handler]]
    (set-chat-command-request db msg-id handler)))

(register-handler :show-contacts
  (fn [db [action navigator]]
    (log/debug action)
    (nav-push navigator {:view-id :contact-list})
    db))

(register-handler :select-new-participant
  (fn [db [action identity add?]]
    (log/debug action identity add?)
    (update-new-participants-selection db identity add?)))

(register-handler :show-remove-participants
  (fn [db [action navigator]]
    (log/debug action)
    (nav-push navigator {:view-id :remove-participants})
    (clear-new-participants db)))

(register-handler :remove-selected-participants
  (fn [db [action navigator]]
    (log/debug action)
    (let [identities (-> (new-participants-selection db)
                         (vec))
          chat-id    (current-chat-id db)]
      (chat-remove-participants chat-id identities)
      (nav-pop navigator)
      (doseq [ident identities]
        (api/group-remove-participant chat-id ident)
        (removed-participant-msg chat-id ident))
      (signal-chat-updated db chat-id))))

(register-handler :show-add-participants
  (fn [db [action navigator]]
    (log/debug action)
    (nav-push navigator {:view-id :add-participants})
    (clear-new-participants db)))

(register-handler :add-new-participants
  (fn [db [action navigator]]
    (log/debug action)
    (let [identities (-> (new-participants-selection db)
                         (vec))
          chat-id    (current-chat-id db)]
      (chat-add-participants chat-id identities)
      (nav-pop navigator)
      (doseq [ident identities]
        (api/group-add-participant chat-id ident))
      db)))

(register-handler :show-group-new
  (fn [db [action navigator]]
    (log/debug action)
    (nav-push navigator {:view-id :new-group})
    (clear-new-group db)))

(register-handler :select-for-new-group
  (fn [db [action identity add?]]
    (log/debug action identity add?)
    (update-new-group-selection db identity add?)))

(register-handler :create-new-group
  (fn [db [action group-name navigator]]
    (log/debug action)
    (let [identities (-> (new-group-selection db)
                         (vec))
          group-id   (api/start-group-chat identities group-name)
          db         (create-chat db group-id identities true group-name)]
      (dispatch [:show-chat group-id navigator :replace])
      db)))

(register-handler :group-chat-invite-received
  (fn [db [action from group-id identities group-name]]
    (log/debug action from group-id identities)
    (create-chat db group-id identities true group-name)))

(comment

  )<|MERGE_RESOLUTION|>--- conflicted
+++ resolved
@@ -1,6 +1,5 @@
 (ns syng-im.handlers
   (:require
-<<<<<<< HEAD
    [re-frame.core :refer [register-handler after dispatch]]
    [schema.core :as s :include-macros true]
    [syng-im.db :as db :refer [app-db schema]]
@@ -29,61 +28,29 @@
                                          apply-staged-commands]]
    [syng-im.handlers.sign-up :as sign-up-service]
 
-   [syng-im.models.chats :refer [create-chat]]
+   [syng-im.models.chats :refer [create-chat
+                                 chat-add-participants
+                                 chat-remove-participants
+                                 set-chat-active]]
    [syng-im.models.chat :refer [signal-chat-updated
                                 set-current-chat-id
+                                current-chat-id
                                 update-new-group-selection
+                                update-new-participants-selection
                                 clear-new-group
+                                clear-new-participants
                                 new-group-selection
-                                set-chat-input-text]]
+                                set-chat-input-text
+                                new-participants-selection]]
    [syng-im.utils.logging :as log]
    [syng-im.protocol.api :as api]
    [syng-im.constants :refer [text-content-type
                               content-type-command]]
-   [syng-im.navigation :refer [nav-push]]
-   [syng-im.utils.crypt :refer [gen-random-bytes]]))
-=======
-    [re-frame.core :refer [register-handler after dispatch]]
-    [schema.core :as s :include-macros true]
-    [syng-im.db :refer [app-db schema]]
-    [syng-im.protocol.api :refer [init-protocol]]
-    [syng-im.protocol.protocol-handler :refer [make-handler]]
-    [syng-im.models.protocol :refer [update-identity
-                                     set-initialized]]
-    [syng-im.models.user-data :as user-data]
-    [syng-im.models.contacts :as contacts]
-    [syng-im.models.messages :refer [save-message
-                                     update-message!
-                                     message-by-id]]
-    [syng-im.handlers.server :as server]
-    [syng-im.handlers.contacts :as contacts-service]
-    [syng-im.handlers.commands :refer [set-chat-command
-                                       set-chat-command-content]]
-    [syng-im.handlers.sign-up :as sign-up-service]
-
-    [syng-im.models.chats :refer [create-chat
-                                  chat-add-participants
-                                  chat-remove-participants
-                                  set-chat-active]]
-    [syng-im.models.chat :refer [signal-chat-updated
-                                 set-current-chat-id
-                                 current-chat-id
-                                 update-new-group-selection
-                                 update-new-participants-selection
-                                 clear-new-group
-                                 clear-new-participants
-                                 new-group-selection
-                                 set-chat-input-text
-                                 new-participants-selection]]
-    [syng-im.utils.logging :as log]
-    [syng-im.protocol.api :as api]
-    [syng-im.constants :refer [text-content-type]]
-    [syng-im.navigation :refer [nav-push
-                                nav-replace
-                                nav-pop]]
-    [syng-im.utils.crypt :refer [gen-random-bytes]]
-    [syng-im.utils.random :as random]))
->>>>>>> c0b508a5
+   [syng-im.navigation :refer [nav-push
+                               nav-replace
+                               nav-pop]]
+   [syng-im.utils.crypt :refer [gen-random-bytes]]
+   [syng-im.utils.random :as random]))
 
 ;; -- Middleware ------------------------------------------------------------
 ;;
@@ -302,7 +269,6 @@
 (register-handler :send-chat-msg
   (fn [db [action chat-id text]]
     (log/debug action "chat-id" chat-id "text" text)
-<<<<<<< HEAD
     (if-let [command (get-command db text)]
       (do (dispatch [:set-chat-command (:command command)])
           db)
@@ -325,22 +291,6 @@
             (send-staged-commands chat-id)
             (apply-staged-commands)
             (signal-chat-updated chat-id))))))
-=======
-    (let [msg (if (= chat-id "console")
-                (sign-up-service/send-console-msg text)
-                (let [{msg-id     :msg-id
-                       {from :from
-                        to   :to} :msg} (api/send-user-msg {:to      chat-id
-                                                            :content text})]
-                  {:msg-id       msg-id
-                   :from         from
-                   :to           to
-                   :content      text
-                   :content-type text-content-type
-                   :outgoing     true}))]
-      (save-message chat-id msg)
-      (signal-chat-updated db chat-id))))
->>>>>>> c0b508a5
 
 (register-handler :leave-group-chat
   (fn [db [action navigator]]
