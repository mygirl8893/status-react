--- conflicted
+++ resolved
@@ -30,25 +30,6 @@
                                                payload  :payload} event]
                                           (dispatch [:group-received-msg (assoc payload :from from
                                                                                         :group-id group-id)]))
-<<<<<<< HEAD
-                         ;:group-chat-invite-acked (let [{:keys [from group-id]} event]
-                         ;                           (add-to-chat "group-chat" ":" (str "Received ACK for group chat invitation from " from " for group-id: " group-id)))
-                         ;:group-new-participant (let [{:keys [group-id identity from]} event]
-                         ;                         (add-to-chat "group-chat" ":" (str (shorten from) " added " (shorten identity) " to group chat"))
-                         ;                         (add-identity-to-group-list identity))
-                         ;:group-removed-participant (let [{:keys [group-id identity from]} event]
-                         ;                             (add-to-chat "group-chat" ":" (str (shorten from) " removed " (shorten identity) " from group chat"))
-                         ;                             (remove-identity-from-group-list identity))
-                         ;:removed-from-group (let [{:keys [group-id from]} event]
-                         ;                      (add-to-chat "group-chat" ":" (str (shorten from) " removed you from group chat")))
-                         ;:participant-left-group (let [{:keys [group-id from]} event]
-                         ;                          (add-to-chat "group-chat" ":" (str (shorten from) " left group chat")))
-                         :discover-response (let [{:keys [from payload]} event]
-                                              (dispatch [:discovery-response-received from payload]))
-                         ;(add-to-chat "chat" ":" (str "Don't know how to handle " event-type))
-                         (log/info "Don't know how to handle" event-type)
-                         ))})
-=======
                          :group-chat-invite-acked (let [{:keys [from group-id ack-msg-id]} event]
                                                     (dispatch [:group-chat-invite-acked from group-id ack-msg-id]))
                          :group-new-participant (let [{:keys [group-id identity from msg-id]} event]
@@ -59,5 +40,6 @@
                                                (dispatch [:you-removed-from-group from group-id msg-id]))
                          :participant-left-group (let [{:keys [group-id from msg-id]} event]
                                                    (dispatch [:participant-left-group from group-id msg-id]))
-                         (log/info "Don't know how to handle" event-type)))})
->>>>>>> c0b508a5
+                         :discover-response (let [{:keys [from payload]} event]
+                                              (dispatch [:discovery-response-received from payload]))
+                         (log/info "Don't know how to handle" event-type)))})