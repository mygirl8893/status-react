--- conflicted
+++ resolved
@@ -52,12 +52,9 @@
            (r/sorted :timestamp :desc)
            (r/collection->map))
        (into '())
-<<<<<<< HEAD
+       ;; todo why reverse?
+       reverse
        (map (fn [{:keys [content-type preview] :as message}]
-=======
-       reverse
-       (map (fn [{:keys [content-type] :as message}]
->>>>>>> 12d070e4
               (if (command-type? content-type)
                 (-> message
                     (update :content str-to-map)
