(ns status-im.chats-list.screen
  (:require-macros [status-im.utils.views :refer [defview]])
  (:require [re-frame.core :refer [subscribe dispatch]]
            [status-im.components.react :refer [list-view
                                                list-item
                                                view
                                                animated-view
                                                text
                                                image
                                                touchable-highlight]]
            [status-im.utils.listview :refer [to-datasource]]
            [reagent.core :as r]
            [status-im.chats-list.views.chat-list-item :refer [chat-list-item]]
            [status-im.components.action-button :refer [action-button
                                                        action-button-item]]
            [status-im.components.drawer.view :refer [drawer-view open-drawer]]
            [status-im.components.styles :refer [color-blue
                                                 toolbar-background1
                                                 toolbar-background2]]
            [status-im.components.toolbar :refer [toolbar]]
            [status-im.components.icons.ionicons :refer [icon]]
            [status-im.i18n :refer [label]]
            [status-im.chats-list.styles :as st]
            [status-im.components.tabs.styles :refer [tabs-height]]))

(defview chats-list-toolbar []
  [chats-scrolled? [:get :chats-scrolled?]]
  [toolbar {:nav-action {:image   {:source {:uri :icon_hamburger}
                                   :style  st/hamburger-icon}
                         :handler open-drawer}
            :title      (label :t/chats)
            :background-color (if chats-scrolled?
                                toolbar-background1
                                toolbar-background2)
            ;; TODO implement search
            :action     {:image   {:source {:uri :icon_search}
                                   :style  st/search-icon}
                         :handler (fn [])}}])

(defn chats-list []
  (let [chats (subscribe [:get :chats])
        chats-scrolled? (subscribe [:get :chats-scrolled?])
        animation? (subscribe [:animations :tabs-bar-animation?])
        tabs-bar-value (subscribe [:animations :tabs-bar-value])
        container-height (r/atom 0)
        content-height (r/atom 0)]
    (dispatch [:set :chats-scrolled? false])
    (fn []
      [drawer-view
       [view st/chats-container
        [chats-list-toolbar]
<<<<<<< HEAD
        [list-view {:dataSource (to-datasource @chats)
                    :renderRow  (fn [row _ _]
                                  (list-item [chat-list-item row]))
                    :style      st/list-container}]
        [action-button {:buttonColor color-blue
                        :offsetY     16
                        :offsetX     16}
         [action-button-item
          {:title       (label :t/new-chat)
           :buttonColor :#9b59b6
           :onPress     #(dispatch [:show-group-contacts :people])}
          [icon {:name  :android-create
                 :style st/create-icon}]]
         [action-button-item
          {:title       (label :t/new-group-chat)
           :buttonColor :#1abc9c
           :onPress     #(dispatch [:show-group-new])}
          [icon {:name  :person-stalker
                 :style st/person-stalker-icon}]]]]])))
=======
        [list-view {:dataSource          (to-datasource @chats)
                    :renderRow           (fn [row _ _]
                                           (list-item [chat-list-item row]))
                    :style               st/list-container
                    ;;; if "maximazing" chat list will make scroll to 0,
                    ;;; then disable maximazing
                    :onLayout            (fn [event]
                                           (when-not @chats-scrolled?
                                             (let [height (.. event -nativeEvent -layout -height)]
                                               (reset! container-height height))))
                    :onContentSizeChange (fn [width height]
                                           (reset! content-height height))
                    :onScroll            (fn [e]
                                           (let [offset (.. e -nativeEvent -contentOffset -y)
                                                 min-content-height (+ @container-height tabs-height)
                                                 scrolled? (and (< 0 offset) (< min-content-height @content-height))]
                                             (dispatch [:set :chats-scrolled? scrolled?])
                                             (dispatch [:set-animation :tabs-bar-animation? true])))}]
        [animated-view {:style         (st/action-buttons-container @animation? (or @tabs-bar-value 0))
                        :pointerEvents :box-none}
         [action-button {:buttonColor color-blue
                         :offsetY     16
                         :offsetX     16}
          [action-button-item
           {:title       (label :t/new-chat)
            :buttonColor :#9b59b6
            :onPress     #(dispatch [:navigate-to :contact-list])}
           [icon {:name  :android-create
                  :style st/create-icon}]]
          [action-button-item
           {:title       (label :t/new-group-chat)
            :buttonColor :#1abc9c
            :onPress     #(dispatch [:show-group-new])}
           [icon {:name  :person-stalker
                  :style st/person-stalker-icon}]]]]]])))
>>>>>>> 3488beee
<|MERGE_RESOLUTION|>--- conflicted
+++ resolved
@@ -49,27 +49,6 @@
       [drawer-view
        [view st/chats-container
         [chats-list-toolbar]
-<<<<<<< HEAD
-        [list-view {:dataSource (to-datasource @chats)
-                    :renderRow  (fn [row _ _]
-                                  (list-item [chat-list-item row]))
-                    :style      st/list-container}]
-        [action-button {:buttonColor color-blue
-                        :offsetY     16
-                        :offsetX     16}
-         [action-button-item
-          {:title       (label :t/new-chat)
-           :buttonColor :#9b59b6
-           :onPress     #(dispatch [:show-group-contacts :people])}
-          [icon {:name  :android-create
-                 :style st/create-icon}]]
-         [action-button-item
-          {:title       (label :t/new-group-chat)
-           :buttonColor :#1abc9c
-           :onPress     #(dispatch [:show-group-new])}
-          [icon {:name  :person-stalker
-                 :style st/person-stalker-icon}]]]]])))
-=======
         [list-view {:dataSource          (to-datasource @chats)
                     :renderRow           (fn [row _ _]
                                            (list-item [chat-list-item row]))
@@ -96,7 +75,7 @@
           [action-button-item
            {:title       (label :t/new-chat)
             :buttonColor :#9b59b6
-            :onPress     #(dispatch [:navigate-to :contact-list])}
+            :onPress     #(dispatch [:show-group-contacts :people])}
            [icon {:name  :android-create
                   :style st/create-icon}]]
           [action-button-item
@@ -104,5 +83,4 @@
             :buttonColor :#1abc9c
             :onPress     #(dispatch [:show-group-new])}
            [icon {:name  :person-stalker
-                  :style st/person-stalker-icon}]]]]]])))
->>>>>>> 3488beee
+                  :style st/person-stalker-icon}]]]]]])))