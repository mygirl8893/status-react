--- conflicted
+++ resolved
@@ -7,11 +7,9 @@
             [status-im.ui.components.action-button.styles :refer [actions-list]]
             [status-im.ui.components.chat-icon.screen :refer [my-profile-icon]]
             [status-im.ui.components.common.common :as common]
-            [status-im.ui.components.context-menu :refer [context-menu]]
             [status-im.ui.components.list-selection :refer [share-options]]
             [status-im.ui.components.react :as react]
             [status-im.ui.components.icons.vector-icons :as vi]
-            [status-im.ui.components.status-bar :refer [status-bar]]
             [status-im.ui.components.styles :refer [color-blue]]
             [status-im.ui.components.toolbar.actions :as actions]
             [status-im.ui.components.toolbar.view :as toolbar]
@@ -19,12 +17,10 @@
             [status-im.ui.screens.profile.styles :as styles]
             [status-im.utils.datetime :as time]
             [status-im.utils.utils :refer [hash-tag?]]
-            [status-im.utils.config :as config]
             [status-im.ui.components.icons.vector-icons :as vector-icons])
   (:require-macros [status-im.utils.views :refer [defview letsubs]]))
-  
+
 (defn my-profile-toolbar []
-<<<<<<< HEAD
   [toolbar/toolbar {:actions [(actions/opts [{:value #(dispatch [:my-profile/edit-profile])
                                               :text  "Edit"}])]}])
 
@@ -34,24 +30,6 @@
               (not (:unremovable? contact)))
      {:actions [(actions/opts [{:value #(dispatch [:hide-contact contact])
                                 :text  "Remove"}])]})])
-=======
-  [toolbar/toolbar {}
-   toolbar/default-nav-back
-   [toolbar/content-title ""]
-   [toolbar/actions
-    [(actions/opts [{:value #(dispatch [:my-profile/edit-profile])
-                     :text  (label :t/edit)}])]]])
-
-(defn profile-toolbar [contact]
-  [toolbar/toolbar {}
-   toolbar/default-nav-back
-   [toolbar/content-title ""]
-   [toolbar/actions
-    (when (and (not (:pending? contact))
-               (not (:unremovable? contact)))
-      [(actions/opts [{:value #(dispatch [:hide-contact contact])
-                       :text  (label :t/remove-from-contacts)}])])]])
->>>>>>> df21ec8c
 
 (defn online-text [last-online]
   (let [last-online-date (time/to-date last-online)
@@ -75,7 +53,7 @@
        [react/text {:style styles/profile-activity-status-text}
         "Online"]])]])
 
-(defn profile-actions [{:keys [pending? whisper-identity dapp?]} chat-id]
+(comment (defn profile-actions [{:keys [pending? whisper-identity dapp?]} chat-id]
   [react/view actions-list
    (if pending?
      [action-button {:label     (label "Add")
@@ -94,7 +72,7 @@
       [action-button {:label     (label "Send transaction")
                       :icon      :icons/arrow-right
                       :icon-opts {:color :blue}
-                      :on-press  #(dispatch [:profile/send-transaction chat-id whisper-identity])}]])])
+                      :on-press  #(dispatch [:profile/send-transaction chat-id whisper-identity])}]])]))
 
 (defn profile-info-item [{:keys [label value options text-mode empty-value? accessibility-label]}]
   [react/view styles/profile-setting-item
@@ -109,22 +87,16 @@
                  :ellipsizeMode       text-mode
                  :accessibility-label accessibility-label}
      value]]])
-   
-
-(defn show-qr [contact qr-source qr-value]
+
+
+(defn show-qr [contact qr-source]
   #(dispatch [:navigate-to-modal :qr-code-view {:contact   contact
-                                                :qr-source qr-source
-                                                :qr-value  qr-value}]))
+                                                :qr-source qr-source}]))
 
 (defn profile-options [contact k text]
   (into []
-<<<<<<< HEAD
         (concat [{:value (show-qr contact k)
                   :text  "QR"}]
-=======
-        (concat [{:value (show-qr contact k text)
-                  :text  (label :t/show-qr)}]
->>>>>>> df21ec8c
                 (when text
                   (share-options text)))))
 
@@ -145,7 +117,6 @@
     :accessibility-label :profile-public-key}])
 
 (defn info-item-separator []
-<<<<<<< HEAD
   [react/view
     [react/view {:style {:height 25}}]
     [react/view {:style {:background-color "#d9dae1"
@@ -153,9 +124,6 @@
                          :margin-left 16
                          :opacity 0.5}}]
    [react/view {:style {:height 25}}]])
-=======
-  [common/separator styles/info-item-separator])
->>>>>>> df21ec8c
 
 (defn tag-view [tag]
   [react/text {:style {:color color-blue}
@@ -205,17 +173,10 @@
    [info-item-separator]
    [profile-info-phone-item
     phone
-<<<<<<< HEAD
     [{
       :text  "Edit"}]]])
    ;;[info-item-separator]])
 
-=======
-    [{:value #(dispatch [:my-profile/update-phone-number])
-      :text  (label :t/edit)}]]
-   [info-item-separator]
-   [network-settings]])
->>>>>>> df21ec8c
 
 (defn profile-status [status & [edit?]]
   [react/view styles/profile-status-container
@@ -228,15 +189,6 @@
         [react/text {:style styles/profile-status-text}
          (colorize-status-hashtags status)]]])])
 
-<<<<<<< HEAD
-
-(defn testnet-only []
-  [react/view styles/testnet-only-container
-   [react/view styles/testnet-icon
-    [react/text {:style styles/testnet-icon-text}
-     (label "testnet")]]
-   [react/text {:style styles/testnet-only-text}
-    (label "testnet")]])
 
 (defview profile []
   [react/view styles/profile-form
@@ -244,8 +196,6 @@
     [react/view styles/profile-form
      [profile-badge]
      [profile-status]]
-    [form-spacer]
-    [form-spacer]
     [react/view styles/profile-info-container
        [my-profile-info {:phone "+44 7911 123456"
                          :public-key "0x04223458893...303a35c18c29caf"
@@ -266,53 +216,4 @@
 
   ;;[react/view [react/text "Some text here!!"]])
 
-    
-=======
-(defn network-info []
-  [react/view styles/network-info
-   [common/network-info]
-   [common/separator]])
-
-(defview my-profile []
-  (letsubs [{:keys [status public-key] :as current-account} [:get-current-account]]
-    [react/view styles/profile
-     [status-bar]
-     [my-profile-toolbar]
-     [network-info]
-     [react/scroll-view
-      [react/view styles/profile-form
-       [profile-badge current-account]
-       [profile-status status true]]
-      [common/form-spacer]
-      [react/view actions-list
-       [action-button {:label     (label :t/show-qr)
-                       :icon      :icons/qr
-                       :icon-opts {:color :blue}
-                       :on-press  (show-qr current-account :public-key public-key)}]]
-      [common/form-spacer]
-      [react/view styles/profile-info-container
-       [my-profile-info current-account]
-       [common/bottom-shadow]]]]))
-
-(defview profile []
-  (letsubs [{:keys [pending?
-                    status
-                    whisper-identity]
-             :as   contact} [:contact]
-            chat-id  [:get :current-chat-id]]
-    [react/view styles/profile
-     [status-bar]
-     [profile-toolbar contact]
-     [network-info]
-     [react/scroll-view
-      [react/view styles/profile-form
-       [profile-badge contact]
-       (when (and (not (nil? status)) (not (string/blank? status)))
-         [profile-status status])]
-      [common/form-spacer]
-      [profile-actions contact chat-id]
-      [common/form-spacer]
-      [react/view styles/profile-info-container
-       [profile-info contact]
-       [common/bottom-shadow]]]]))
->>>>>>> df21ec8c
+    