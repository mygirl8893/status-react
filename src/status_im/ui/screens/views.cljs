--- conflicted
+++ resolved
@@ -1,68 +1,10 @@
 (ns status-im.ui.screens.views
   (:require-macros [status-im.utils.views :refer [defview letsubs]])
   (:require [re-frame.core :refer [dispatch]]
-<<<<<<< HEAD
-            [status-im.components.react :refer [view modal]]
-            [status-im.components.styles :as common-styles]
+            [status-im.ui.components.react :refer [view modal]]
+            [status-im.ui.components.styles :as common-styles]
             [status-im.ui.screens.accounts.login.views :refer [login]]
             [status-im.ui.screens.profile.views :refer [profile]]))
-=======
-            [status-im.utils.platform :refer [android?]]
-            [status-im.ui.components.react :refer [view modal]]
-            [status-im.ui.components.styles :as common-styles]
-            [status-im.ui.screens.main-tabs.views :refer [main-tabs]]
-            [status-im.ui.components.context-menu :refer [menu-context]]
-
-            [status-im.ui.screens.accounts.login.views :refer [login]]
-            [status-im.ui.screens.accounts.recover.views :refer [recover recover-modal]]
-            [status-im.ui.screens.accounts.views :refer [accounts]]
-
-            [status-im.chat.screen :refer [chat]]
-            [status-im.chat.new-chat.view :refer [new-chat]]
-            [status-im.chat.new-public-chat.view :refer [new-public-chat]]
-
-            [status-im.ui.screens.contacts.contact-list.views :refer [contact-list]]
-            [status-im.ui.screens.contacts.contact-list-modal.views :refer [contact-list-modal]]
-            [status-im.ui.screens.contacts.new-contact.views :refer [new-contact]]
-
-            [status-im.ui.screens.qr-scanner.views :refer [qr-scanner]]
-
-            [status-im.ui.screens.group.views :refer [new-group edit-contact-group]]
-            [status-im.ui.screens.group.chat-settings.views :refer [chat-group-settings]]
-            [status-im.ui.screens.group.edit-contacts.views :refer [edit-contact-group-contact-list
-                                                                    edit-chat-group-contact-list]]
-            [status-im.ui.screens.group.add-contacts.views :refer [contact-toggle-list
-                                                                   add-contacts-toggle-list
-                                                                   add-participants-toggle-list]]
-            [status-im.ui.screens.group.reorder.views :refer [reorder-groups]]
-
-            [status-im.ui.screens.profile.views :refer [profile my-profile]]
-            [status-im.ui.screens.profile.edit.views :refer [edit-my-profile]]
-            [status-im.ui.screens.profile.photo-capture.views :refer [profile-photo-capture]]
-            [status-im.ui.screens.profile.qr-code.views :refer [qr-code-view]]
-
-            [status-im.ui.screens.wallet.send.views :refer [send-transaction send-transaction-modal]]
-            [status-im.ui.screens.wallet.choose-recipient.views :refer [choose-recipient]]
-            [status-im.ui.screens.wallet.request.views :refer [request-transaction]]
-            [status-im.ui.screens.wallet.wallet-list.views :refer [wallet-list-screen]]
-            [status-im.ui.screens.wallet.settings.views :as wallet-settings]
-            [status-im.ui.screens.wallet.transactions.views :as wallet-transactions]
-            [status-im.ui.screens.wallet.send.transaction-sent.views :refer [transaction-sent transaction-sent-modal]]
-            [status-im.ui.screens.wallet.assets.views :as wallet-assets]
-
-            [status-im.ui.components.status-bar :as status-bar]
-
-            [status-im.ui.screens.discover.search-results.views :as discover-search]
-            [status-im.ui.screens.discover.recent-statuses.views :as discover-recent]
-            [status-im.ui.screens.discover.all-dapps.views :as discover-all-dapps]
-            [status-im.ui.screens.discover.popular-hashtags.views :as discover-popular]
-            [status-im.ui.screens.discover.dapp-details.views :as discover-dapp-details]
-
-            [status-im.ui.screens.network-settings.views :refer [network-settings]]
-            [status-im.ui.screens.network-settings.add-rpc.views :refer [add-rpc-url]]
-            [status-im.ui.screens.network-settings.network-details.views :refer [network-details]]
-            [status-im.ui.screens.network-settings.parse-json.views :refer [paste-json-text]]))
->>>>>>> df21ec8c
 
 (defn validate-current-view
   [current-view signed-up?]
@@ -72,90 +14,18 @@
     :profile))
 
 (defview main []
-<<<<<<< HEAD
-         (letsubs [signed-up? [:signed-up?]
+    (when true
+      (let [signed-up? true
+            view-id :profile
+            current-view (validate-current-view view-id signed-up?)]
+        (let [component (case current-view
+                          :login login
+                          :profile profile
+                          (throw (str "Unknown view: " current-view))
+                          )]
+          [view common-styles/flex
+           [component]]
+          )
+        ))
 
-                   modal-view [:get :modal]]
-                  (when true
-                    (let [view-id :profile
-                          current-view (validate-current-view view-id signed-up?)]
-                      (let [component (case current-view
-                                        :login login
-                                        :profile profile
-                                        (throw (str "Unknown view: " current-view))
-                                        )]
-                        [view common-styles/flex
-                         [component]]
-                        )
-                      ))
-
-                  ))
-          
-=======
-  (letsubs [signed-up? [:signed-up?]
-            view-id    [:get :view-id]
-            modal-view [:get :modal]]
-    (when view-id
-      (let [current-view (validate-current-view view-id signed-up?)]
-        (let [component (case current-view
-                          (:wallet :chat-list :discover :contact-list) main-tabs
-                          :wallet-list wallet-list-screen
-                          :wallet-send-transaction send-transaction
-                          :wallet-transaction-sent transaction-sent
-                          :choose-recipient choose-recipient
-                          :wallet-request-transaction request-transaction
-                          (:transactions-history :unsigned-transactions) wallet-transactions/transactions
-                          :wallet-transaction-details wallet-transactions/transaction-details
-                          (:wallet-my-token :wallet-market-value) wallet-assets/my-token-main
-                          :new-chat new-chat
-                          :new-group new-group
-                          :edit-contact-group edit-contact-group
-                          :chat-group-settings chat-group-settings
-                          :add-contacts-toggle-list add-contacts-toggle-list
-                          :add-participants-toggle-list add-participants-toggle-list
-                          :edit-group-contact-list edit-contact-group-contact-list
-                          :edit-chat-group-contact-list edit-chat-group-contact-list
-                          :new-public-chat new-public-chat
-                          :contact-toggle-list contact-toggle-list
-                          :group-contacts contact-list
-                          :reorder-groups reorder-groups
-                          :new-contact new-contact
-                          :qr-scanner qr-scanner
-                          :chat chat
-                          :profile profile
-                          :my-profile my-profile
-                          :edit-my-profile edit-my-profile
-                          :discover-all-recent discover-recent/discover-all-recent
-                          :discover-all-hashtags discover-popular/discover-all-hashtags
-                          :discover-search-results discover-search/discover-search-results
-                          :discover-dapp-details discover-dapp-details/dapp-details
-                          :discover-all-dapps discover-all-dapps/main
-                          :profile-photo-capture profile-photo-capture
-                          :accounts accounts
-                          :login login
-                          :recover recover
-                          :network-settings network-settings
-                          :paste-json-text paste-json-text
-                          :add-rpc-url add-rpc-url
-                          :network-details network-details
-                          (throw (str "Unknown view: " current-view)))]
-          [(if android? menu-context view) common-styles/flex
-           [view common-styles/flex
-            [component]
-            (when modal-view
-              [view common-styles/modal
-               [modal {:animation-type   :slide
-                       :transparent      false
-                       :on-request-close #(dispatch [:navigate-back])}
-                (let [component (case modal-view
-                                  :qr-scanner qr-scanner
-                                  :qr-code-view qr-code-view
-                                  :recover-modal recover-modal
-                                  :contact-list-modal contact-list-modal
-                                  :wallet-transactions-filter wallet-transactions/filter-history
-                                  :wallet-settings-assets wallet-settings/manage-assets
-                                  :wallet-send-transaction-modal send-transaction-modal
-                                  :wallet-transaction-sent-modal transaction-sent-modal
-                                  (throw (str "Unknown modal view: " modal-view)))]
-                  [component])]])]])))))
->>>>>>> df21ec8c
+    )
