--- conflicted
+++ resolved
@@ -56,28 +56,6 @@
     [view st/track-mark]
     [text {:style st/track-duration-text} "03:39"]]])
 
-<<<<<<< HEAD
-(defn message-content-command [content preview]
-  (let [commands-atom (subscribe [:get-commands-and-responses])]
-    (fn [content preview]
-      (let [commands @commands-atom
-            {:keys [command content]}
-            (parse-command-msg-content commands content)]
-        [view st/content-command-view
-         [view st/command-container
-          [view (st/command-view command)
-           [text {:style st/command-name}
-            (str "!" (:name command))]]]
-         ;; todo doesn't reflect design
-         (when-let [icon (:icon command)]
-           [view st/command-image-view
-            [image {:source {:uri icon}
-                    :style  st/command-image}]])
-         (if preview
-           preview
-           [text {:style st/command-text}
-            content])]))))
-=======
 (defview message-content-command [content preview]
   [commands [:get-commands-and-responses]]
   (let [{:keys [command content]} (parse-command-msg-content commands content)
@@ -94,7 +72,6 @@
      (if preview
        preview
        [text {:style st/command-text} content])]))
->>>>>>> b1e8a6c3
 
 (defn set-chat-command [msg-id command]
   (dispatch [:set-response-chat-command msg-id (keyword (:name command))]))
