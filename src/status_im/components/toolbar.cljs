--- conflicted
+++ resolved
@@ -7,7 +7,6 @@
                                                 image
                                                 touchable-highlight]]
             [status-im.components.styles :refer [font
-<<<<<<< HEAD
                                                  title-font
                                                  color-white
                                                  color-purple
@@ -17,17 +16,7 @@
                                                  toolbar-title-container
                                                  toolbar-title-text
                                                  icon-back
-                                                 toolbar-height]]
-            [status-im.components.realm :refer [list-view]]
-            [reagent.core :as r]))
-=======
-                                               title-font
-                                               color-white
-                                               color-purple
-                                               text1-color
-                                               text2-color
-                                               toolbar-background1]]))
->>>>>>> 7ff6f972
+                                                 toolbar-height]]))
 
 (defn toolbar [{:keys [title nav-action hide-nav? action custom-action
                        background-color custom-content style]}]
