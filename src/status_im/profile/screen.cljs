(ns status-im.profile.screen
  (:require-macros [status-im.utils.views :refer [defview]])
  (:require [re-frame.core :refer [subscribe dispatch]]
            [status-im.components.react :refer [view
                                                text
                                                image
                                                icon
                                                scroll-view
                                                touchable-highlight
                                                touchable-opacity]]
            [status-im.components.chat-icon.screen :refer [profile-icon
                                                           my-profile-icon]]
            [status-im.profile.styles :as st]
            [status-im.components.qr-code :refer [qr-code]]
            [status-im.utils.types :refer [clj->json]]
            [status-im.i18n :refer [label]]))

(defn profile-property-view [{:keys [name value]}]
  [view st/profile-property-view-container
   [view st/profile-property-view-sub-container
    [text {:style st/profile-property-view-label} name]
    [text {:style st/profile-property-view-value} value]]])

(defn message-user [identity]
  (when identity
    (dispatch [:navigate-to :chat identity])))

(defview profile []
  [{:keys [name whisper-identity phone-number]} [:contact]]
  [scroll-view {:style st/profile}
   [touchable-highlight {:style    st/back-btn-touchable
                         :on-press #(dispatch [:navigate-back])}
    [view st/back-btn-container
     [icon :back st/back-btn-icon]]]
   [view st/status-block
    [view st/user-photo-container
     [profile-icon]]
    [text {:style st/user-name} name]
    ;; TODO stub data
    [text {:style st/status} (label :t/not-implemented)]
    [view st/btns-container
     [touchable-highlight {:onPress #(message-user whisper-identity)}
      [view st/message-btn
       [text {:style st/message-btn-text} (label :t/message)]]]
     [touchable-highlight {:onPress (fn []
                                      ;; TODO not implemented
                                      )}
      [view st/more-btn
       [icon :more_vertical_blue st/more-btn-image]]]]]
   [view st/profile-properties-container
    [profile-property-view {:name  (label :t/username)
                            :value name}]
    [profile-property-view {:name  (label :t/phone-number)
                            :value phone-number}]
    ;; TODO stub data
    [profile-property-view {:name  (label :t/email)
                            :value (label :t/not-implemented)}]
    [view st/report-user-container
     [touchable-highlight {:on-press (fn []
                                       ;; TODO not implemented
                                       )}
      [text {:style st/report-user-text} (label :t/report-user)]]]]])

(defview my-profile []
  [username [:get :username]
   photo-path [:get :photo-path]
   phone-number [:get :phone-number]
<<<<<<< HEAD
   email        [:get :email]
   status       [:get :status]
   identity     [:get-in [:user-identity :public]]]
  [view {:style st/profile}
=======
   email [:get :email]
   status [:get :status]]
  [scroll-view {:style st/profile}
>>>>>>> 7ff6f972
   [touchable-highlight {:style    st/back-btn-touchable
                         :on-press #(dispatch [:navigate-back])}
    [view st/back-btn-container
     [icon :back st/back-btn-icon]]]
   [touchable-highlight {:style    st/actions-btn-touchable
                         :on-press (fn []
                                     ;; TODO not implemented
                                     )}
    [view st/actions-btn-container
     [icon :dots st/actions-btn-icon]]]
   [view st/status-block
    [view st/user-photo-container
     [my-profile-icon]]
    [text {:style st/user-name} username]
    [text {:style st/status} status]]
   [scroll-view st/profile-properties-container
    [profile-property-view {:name  (label :t/username)
                            :value username}]
    [profile-property-view {:name  (label :t/phone-number)
                            :value phone-number}]
    [profile-property-view {:name  (label :t/email)
                            :value email}]
    [view st/qr-code-container
     [qr-code {:value (clj->json {:name username
                                  :whisper-identity identity})
              :size 200}]]]])<|MERGE_RESOLUTION|>--- conflicted
+++ resolved
@@ -65,16 +65,10 @@
   [username [:get :username]
    photo-path [:get :photo-path]
    phone-number [:get :phone-number]
-<<<<<<< HEAD
-   email        [:get :email]
-   status       [:get :status]
+   email [:get :email]
+   status [:get :status]
    identity     [:get-in [:user-identity :public]]]
-  [view {:style st/profile}
-=======
-   email [:get :email]
-   status [:get :status]]
   [scroll-view {:style st/profile}
->>>>>>> 7ff6f972
    [touchable-highlight {:style    st/back-btn-touchable
                          :on-press #(dispatch [:navigate-back])}
     [view st/back-btn-container
