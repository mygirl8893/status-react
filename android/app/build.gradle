--- conflicted
+++ resolved
@@ -133,12 +133,8 @@
     compile project(':react-native-camera')
     compile project(':react-native-status')
     compile project(':react-native-orientation')
-<<<<<<< HEAD
-    compile(name:'statusgo-android-16', ext:'aar')
-    //compile(group: 'status-im', name: 'status-go', version: '0.1.0-201606231357-85abe1', ext: 'aar')
-=======
+    //compile(name:'statusgo-android-16', ext:'aar')
     compile(group: 'status-im', name: 'status-go', version: '0.1.0-201606301634-5d7b29', ext: 'aar')
->>>>>>> f02beb6e
 
     compile fileTree(dir: "node_modules/realm/android/libs", include: ["*.jar"])
 }
