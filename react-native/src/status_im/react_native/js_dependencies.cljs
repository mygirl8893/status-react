(ns status-im.react-native.js-dependencies)

<<<<<<< HEAD
(def action-button          #js {:default #js {:Item #js {}}})
(def camera                 #js {})
=======
(def camera                 (js/require "react-native-camera"))
>>>>>>> 1abd3c1a
(def config                 (js/require "react-native-config"))
(def dialogs                #js {})
(def dismiss-keyboard       #js {})
(def fs                     (js/require "react-native-fs"))
(def http-bridge            (js/require "react-native-http-bridge"))
;; i18n is now exported in default object of the module
;; https://github.com/AlexanderZaytsev/react-native-i18n/blob/master/index.js
<<<<<<< HEAD
(def i18n                   (js/require "react-native-i18n"))
(def image-crop-picker      #js {})
(def image-resizer          #js {})
(def instabug               #js {:IBGLog ( fn [])})
(def nfc                    #js {})
=======
(def i18n                   (.-default (js/require "react-native-i18n")))
(def image-crop-picker      (js/require "react-native-image-crop-picker"))
(def image-resizer          (js/require "react-native-image-resizer"))
(def instabug               (js/require "instabug-reactnative"))
(def nfc                    (js/require "nfc-react-native"))
>>>>>>> 1abd3c1a
(def qr-code                (js/require "react-native-qrcode"))
(def react-native           (js/require "react-native"))
(def realm                  (js/require "realm"))
(def webview-bridge         (js/require "react-native-webview-bridge"))
(def svg                    #js {})
(def react-native-fcm       #js {:default #js {:getFCMToken (fn [])}})
(def snoopy                 #js {})
(def snoopy-filter          #js {})
(def snoopy-bars            #js {})
(def snoopy-buffer          #js {})
(def EventEmmiter           (js/require "react-native/Libraries/vendor/emitter/EventEmitter"))
<<<<<<< HEAD
(def background-timer       #js {:setTimeout (fn [])})
(def fetch                  (.-default (js/require "react-native-fetch-polyfill")))
(def testfairy              #js {})
(def orientation            #js {})
(def vector-icons           #js {:default #js {}})
(def linear-gradient        #js {})
=======
(def background-timer       (.-default (js/require "react-native-background-timer")))
(def fetch                  (.-default (js/require "react-native-fetch-polyfill")))
(def testfairy              (js/require "react-native-testfairy"))
>>>>>>> 1abd3c1a
<|MERGE_RESOLUTION|>--- conflicted
+++ resolved
@@ -1,11 +1,6 @@
 (ns status-im.react-native.js-dependencies)
 
-<<<<<<< HEAD
-(def action-button          #js {:default #js {:Item #js {}}})
 (def camera                 #js {})
-=======
-(def camera                 (js/require "react-native-camera"))
->>>>>>> 1abd3c1a
 (def config                 (js/require "react-native-config"))
 (def dialogs                #js {})
 (def dismiss-keyboard       #js {})
@@ -13,39 +8,23 @@
 (def http-bridge            (js/require "react-native-http-bridge"))
 ;; i18n is now exported in default object of the module
 ;; https://github.com/AlexanderZaytsev/react-native-i18n/blob/master/index.js
-<<<<<<< HEAD
 (def i18n                   (js/require "react-native-i18n"))
 (def image-crop-picker      #js {})
 (def image-resizer          #js {})
 (def instabug               #js {:IBGLog ( fn [])})
 (def nfc                    #js {})
-=======
-(def i18n                   (.-default (js/require "react-native-i18n")))
-(def image-crop-picker      (js/require "react-native-image-crop-picker"))
-(def image-resizer          (js/require "react-native-image-resizer"))
-(def instabug               (js/require "instabug-reactnative"))
-(def nfc                    (js/require "nfc-react-native"))
->>>>>>> 1abd3c1a
 (def qr-code                (js/require "react-native-qrcode"))
 (def react-native           (js/require "react-native"))
 (def realm                  (js/require "realm"))
 (def webview-bridge         (js/require "react-native-webview-bridge"))
 (def svg                    #js {})
-(def react-native-fcm       #js {:default #js {:getFCMToken (fn [])}})
+(def react-native-fcm       #js {:default #js {:getFCMToken (fn [])
+                                               :requestPermission (fn [])}})
 (def snoopy                 #js {})
 (def snoopy-filter          #js {})
 (def snoopy-bars            #js {})
 (def snoopy-buffer          #js {})
 (def EventEmmiter           (js/require "react-native/Libraries/vendor/emitter/EventEmitter"))
-<<<<<<< HEAD
 (def background-timer       #js {:setTimeout (fn [])})
 (def fetch                  (.-default (js/require "react-native-fetch-polyfill")))
-(def testfairy              #js {})
-(def orientation            #js {})
-(def vector-icons           #js {:default #js {}})
-(def linear-gradient        #js {})
-=======
-(def background-timer       (.-default (js/require "react-native-background-timer")))
-(def fetch                  (.-default (js/require "react-native-fetch-polyfill")))
-(def testfairy              (js/require "react-native-testfairy"))
->>>>>>> 1abd3c1a
+(def testfairy #js {})
